#
# Unix SMB/CIFS implementation.
# backend code for provisioning a Samba4 server

# Copyright (C) Jelmer Vernooij <jelmer@samba.org> 2007-2008
# Copyright (C) Andrew Bartlett <abartlet@samba.org> 2008
#
# Based on the original in EJS:
# Copyright (C) Andrew Tridgell <tridge@samba.org> 2005
#
# This program is free software; you can redistribute it and/or modify
# it under the terms of the GNU General Public License as published by
# the Free Software Foundation; either version 3 of the License, or
# (at your option) any later version.
#   
# This program is distributed in the hope that it will be useful,
# but WITHOUT ANY WARRANTY; without even the implied warranty of
# MERCHANTABILITY or FITNESS FOR A PARTICULAR PURPOSE.  See the
# GNU General Public License for more details.
#   
# You should have received a copy of the GNU General Public License
# along with this program.  If not, see <http://www.gnu.org/licenses/>.
#

from base64 import b64encode
import os
import pwd
import grp
import time
import uuid, misc
from socket import gethostname, gethostbyname
import param
import registry
import samba
from samba import Ldb, substitute_var, valid_netbios_name, check_all_substituted
from samba.samdb import SamDB
import security
import urllib
from ldb import SCOPE_SUBTREE, SCOPE_ONELEVEL, SCOPE_BASE, LdbError, \
        LDB_ERR_NO_SUCH_OBJECT, timestring, CHANGETYPE_MODIFY, CHANGETYPE_NONE

"""Functions for setting up a Samba configuration."""

DEFAULTSITE = "Default-First-Site-Name"

class InvalidNetbiosName(Exception):
    def __init__(self, name):
        super(InvalidNetbiosName, self).__init__("The name '%r' is not a valid NetBIOS name" % name)


class ProvisionPaths:
    def __init__(self):
        self.smbconf = None
        self.shareconf = None
        self.hklm = None
        self.hkcu = None
        self.hkcr = None
        self.hku = None
        self.hkpd = None
        self.hkpt = None
        self.samdb = None
        self.secrets = None
        self.keytab = None
        self.dns_keytab = None
        self.dns = None
        self.winsdb = None
        self.ldap_basedn_ldif = None
        self.ldap_config_basedn_ldif = None
        self.ldap_schema_basedn_ldif = None


def check_install(lp, session_info, credentials):
    """Check whether the current install seems ok.
    
    :param lp: Loadparm context
    :param session_info: Session information
    :param credentials: Credentials
    """
    if lp.get("realm") == "":
        raise Error("Realm empty")
    ldb = Ldb(lp.get("sam database"), session_info=session_info, 
            credentials=credentials, lp=lp)
    if len(ldb.search("(cn=Administrator)")) != 1:
        raise "No administrator account found"


def findnss(nssfn, *names):
    """Find a user or group from a list of possibilities."""
    for name in names:
        try:
            return nssfn(name)
        except KeyError:
            pass
    raise Exception("Unable to find user/group for %s" % arguments[1])


def open_ldb(session_info, credentials, lp, dbname):
    """Open a LDB, thrashing it if it is corrupt.

    :param session_info: auth session information
    :param credentials: credentials
    :param lp: Loadparm context
    :param dbname: Path of the database to open.
    :return: a Ldb object
    """
    assert session_info is not None
    try:
        return Ldb(dbname, session_info=session_info, credentials=credentials, 
                   lp=lp)
    except LdbError, e:
        print e
        os.unlink(dbname)
        return Ldb(dbname, session_info=session_info, credentials=credentials,
                   lp=lp)


def setup_add_ldif(ldb, ldif_path, subst_vars=None):
    """Setup a ldb in the private dir.
    
    :param ldb: LDB file to import data into
    :param ldif_path: Path of the LDIF file to load
    :param subst_vars: Optional variables to subsitute in LDIF.
    """
    assert isinstance(ldif_path, str)

    data = open(ldif_path, 'r').read()
    if subst_vars is not None:
        data = substitute_var(data, subst_vars)

    check_all_substituted(data)

    ldb.add_ldif(data)


def setup_modify_ldif(ldb, ldif_path, substvars=None):
    """Modify a ldb in the private dir.
    
    :param ldb: LDB object.
    :param ldif_path: LDIF file path.
    :param substvars: Optional dictionary with substitution variables.
    """
    data = open(ldif_path, 'r').read()
    if substvars is not None:
        data = substitute_var(data, substvars)

    check_all_substituted(data)

    ldb.modify_ldif(data)


def setup_ldb(ldb, ldif_path, subst_vars):
    assert ldb is not None
    ldb.transaction_start()
    try:
        setup_add_ldif(ldb, ldif_path, subst_vars)
    except:
        ldb.transaction_cancel()
        raise
    ldb.transaction_commit()


def setup_file(template, fname, substvars):
    """Setup a file in the private dir.

    :param template: Path of the template file.
    :param fname: Path of the file to create.
    :param substvars: Substitution variables.
    """
    f = fname

    if os.path.exists(f):
        os.unlink(f)

    data = open(template, 'r').read()
    if substvars:
        data = substitute_var(data, substvars)
    check_all_substituted(data)

    open(f, 'w').write(data)


def provision_paths_from_lp(lp, dnsdomain, private_dir=None):
    """Set the default paths for provisioning.

    :param lp: Loadparm context.
    :param dnsdomain: DNS Domain name
    """
    paths = ProvisionPaths()
    if private_dir is None:
        private_dir = lp.get("private dir")
        paths.keytab = "secrets.keytab"
        paths.dns_keytab = "dns.keytab"
    else:
        paths.keytab = os.path.join(private_dir, "secrets.keytab")
        paths.dns_keytab = os.path.join(private_dir, "dns.keytab")

    paths.shareconf = os.path.join(private_dir, "share.ldb")
    paths.samdb = os.path.join(private_dir, lp.get("sam database") or "samdb.ldb")
    paths.secrets = os.path.join(private_dir, lp.get("secrets database") or "secrets.ldb")
    paths.templates = os.path.join(private_dir, "templates.ldb")
<<<<<<< HEAD
    paths.keytab = os.path.join(private_dir, "secrets.keytab")
    paths.dns_keytab = "dns.keytab"
=======

>>>>>>> 5d55aa99
    paths.dns = os.path.join(private_dir, dnsdomain + ".zone")
    paths.winsdb = os.path.join(private_dir, "wins.ldb")
    paths.s4_ldapi_path = os.path.join(private_dir, "ldapi")
    paths.phpldapadminconfig = os.path.join(private_dir, 
                                            "phpldapadmin-config.php")
    paths.hklm = os.path.join(private_dir, "hklm.ldb")
    paths.sysvol = lp.get("sysvol", "path")
    if paths.sysvol is None:
        paths.sysvol = os.path.join(lp.get("lock dir"), "sysvol")

    paths.netlogon = lp.get("netlogon", "path")
    if paths.netlogon is None:
        paths.netlogon = os.path.join(os.path.join(paths.sysvol, "scripts"))

    return paths


def setup_name_mappings(ldb, sid, domaindn, root, nobody, nogroup, users, 
                        wheel, backup):
    """setup reasonable name mappings for sam names to unix names.
    
    :param ldb: SamDB object.
    :param sid: The domain sid.
    :param domaindn: The domain DN.
    :param root: Name of the UNIX root user.
    :param nobody: Name of the UNIX nobody user.
    :param nogroup: Name of the unix nobody group.
    :param users: Name of the unix users group.
    :param wheel: Name of the wheel group (users that can become root).
    :param backup: Name of the backup group."""
    # add some foreign sids if they are not present already
    ldb.add_foreign(domaindn, "S-1-5-7", "Anonymous")
    ldb.add_foreign(domaindn, "S-1-1-0", "World")
    ldb.add_foreign(domaindn, "S-1-5-2", "Network")
    ldb.add_foreign(domaindn, "S-1-5-18", "System")
    ldb.add_foreign(domaindn, "S-1-5-11", "Authenticated Users")

    # some well known sids
    ldb.setup_name_mapping(domaindn, "S-1-5-7", nobody)
    ldb.setup_name_mapping(domaindn, "S-1-1-0", nogroup)
    ldb.setup_name_mapping(domaindn, "S-1-5-2", nogroup)
    ldb.setup_name_mapping(domaindn, "S-1-5-18", root)
    ldb.setup_name_mapping(domaindn, "S-1-5-11", users)
    ldb.setup_name_mapping(domaindn, "S-1-5-32-544", wheel)
    ldb.setup_name_mapping(domaindn, "S-1-5-32-545", users)
    ldb.setup_name_mapping(domaindn, "S-1-5-32-546", nogroup)
    ldb.setup_name_mapping(domaindn, "S-1-5-32-551", backup)

    # and some well known domain rids
    ldb.setup_name_mapping(domaindn, sid + "-500", root)
    ldb.setup_name_mapping(domaindn, sid + "-518", wheel)
    ldb.setup_name_mapping(domaindn, sid + "-519", wheel)
    ldb.setup_name_mapping(domaindn, sid + "-512", wheel)
    ldb.setup_name_mapping(domaindn, sid + "-513", users)
    ldb.setup_name_mapping(domaindn, sid + "-520", wheel)


def setup_samdb_partitions(samdb_path, setup_path, message, lp, session_info, 
                           credentials, configdn, schemadn, domaindn, 
                           hostname, netbiosname, dnsdomain, realm, 
                           rootdn, serverrole, ldap_backend=None, 
                           ldap_backend_type=None, erase=False):
    """Setup the partitions for the SAM database. 
    
    Alternatively, provision() may call this, and then populate the database.
    
    :param erase: Remove the existing data present in the database.
    :param
     
    :note: This will wipe the Sam Database!
    
    :note: This function always removes the local SAM LDB file. The erase 
    parameter controls whether to erase the existing data, which 
    may not be stored locally but in LDAP.
    """
    assert session_info is not None

    if os.path.exists(samdb_path):
        os.unlink(samdb_path)

    # Also wipes the database
    samdb = SamDB(samdb_path, session_info=session_info, 
                  credentials=credentials, lp=lp)

    #Add modules to the list to activate them by default
    #beware often order is important
    #
    # Some Known ordering constraints:
    # - rootdse must be first, as it makes redirects from "" -> cn=rootdse
    # - objectclass must be before password_hash, because password_hash checks
    #   that the objectclass is of type person (filled in by objectclass
    #   module when expanding the objectclass list)
    # - partition must be last
    # - each partition has its own module list then
    modules_list = ["rootdse",
                    "paged_results",
                    "ranged_results",
                    "anr",
                    "server_sort",
                    "extended_dn",
                    "asq",
                    "samldb",
                    "rdn_name",
                    "objectclass",
                    "kludge_acl",
                    "operational"]
    tdb_modules_list = [
                    "subtree_rename",
                    "subtree_delete",
                    "linked_attributes"]
    modules_list2 = ["show_deleted",
                    "partition"]
 
    domaindn_ldb = "users.ldb"
    if ldap_backend is not None:
    	domaindn_ldb = ldap_backend
    configdn_ldb = "configuration.ldb"
    if ldap_backend is not None:
    	configdn_ldb = ldap_backend
    schema_ldb = "schema.ldb"
    if ldap_backend is not None:
    	schema_ldb = ldap_backend
    	
    if ldap_backend_type == "fedora-ds":
        backend_modules = ["nsuniqueid","paged_searches"]
    elif ldap_backend_type == "openldap":
        backend_modules = ["normalise","entryuuid","paged_searches"]
    elif serverrole == "domain controller":
        backend_modules = ["repl_meta_data"]
    else:
        backend_modules = ["objectguid"]
        
    setup_add_ldif(samdb, setup_path("provision_partitions.ldif"), {
        "SCHEMADN": schemadn, 
        "SCHEMADN_LDB": "schema.ldb",
        "SCHEMADN_MOD2": ",objectguid",
        "CONFIGDN": configdn,
        "CONFIGDN_LDB": "configuration.ldb",
        "DOMAINDN": domaindn,
        "DOMAINDN_LDB": "users.ldb",
        "SCHEMADN_MOD": "schema_fsmo,instancetype",
        "CONFIGDN_MOD": "naming_fsmo,instancetype",
        "DOMAINDN_MOD": "pdc_fsmo,password_hash,instancetype",
        "MODULES_LIST": ",".join(modules_list),
        "TDB_MODULES_LIST": ","+",".join(tdb_modules_list),
        "MODULES_LIST2": ",".join(modules_list2),
        "BACKEND_MOD": ",".join(backend_modules),
        })

    samdb = SamDB(samdb_path, session_info=session_info, 
                  credentials=credentials, lp=lp)

    samdb.transaction_start()
    try:
        message("Setting up sam.ldb attributes")
        samdb.load_ldif_file_add(setup_path("provision_init.ldif"))

        message("Setting up sam.ldb rootDSE")
        setup_samdb_rootdse(samdb, setup_path, schemadn, domaindn, hostname, 
                            dnsdomain, realm, rootdn, configdn, netbiosname)

        if erase:
            message("Erasing data from partitions")
            samdb.erase_partitions()

    except:
        samdb.transaction_cancel()
        raise

    samdb.transaction_commit()
    
    return samdb


def secretsdb_become_dc(secretsdb, setup_path, domain, realm, dnsdomain, 
                        netbiosname, domainsid, keytab_path, samdb_url, 
                        dns_keytab_path, dnspass, machinepass):
    """Add DC-specific bits to a secrets database.
    
    :param secretsdb: Ldb Handle to the secrets database
    :param setup_path: Setup path function
    :param machinepass: Machine password
    """
    setup_ldb(secretsdb, setup_path("secrets_dc.ldif"), { 
            "MACHINEPASS_B64": b64encode(machinepass),
            "DOMAIN": domain,
            "REALM": realm,
            "DNSDOMAIN": dnsdomain,
            "DOMAINSID": str(domainsid),
            "SECRETS_KEYTAB": keytab_path,
            "NETBIOSNAME": netbiosname,
            "SAM_LDB": samdb_url,
            "DNS_KEYTAB": dns_keytab_path,
            "DNSPASS_B64": b64encode(dnspass),
            })


def setup_secretsdb(path, setup_path, session_info, credentials, lp):
    """Setup the secrets database.

    :param path: Path to the secrets database.
    :param setup_path: Get the path to a setup file.
    :param session_info: Session info.
    :param credentials: Credentials
    :param lp: Loadparm context
    :return: LDB handle for the created secrets database
    """
    if os.path.exists(path):
        os.unlink(path)
    secrets_ldb = Ldb(path, session_info=session_info, credentials=credentials,
                      lp=lp)
    secrets_ldb.erase()
    secrets_ldb.load_ldif_file_add(setup_path("secrets_init.ldif"))
    secrets_ldb = Ldb(path, session_info=session_info, credentials=credentials,
                      lp=lp)
    secrets_ldb.load_ldif_file_add(setup_path("secrets.ldif"))
    return secrets_ldb


def setup_templatesdb(path, setup_path, session_info, credentials, lp):
    """Setup the templates database.

    :param path: Path to the database.
    :param setup_path: Function for obtaining the path to setup files.
    :param session_info: Session info
    :param credentials: Credentials
    :param lp: Loadparm context
    """
    templates_ldb = SamDB(path, session_info=session_info,
                          credentials=credentials, lp=lp)
    templates_ldb.erase()
    templates_ldb.load_ldif_file_add(setup_path("provision_templates.ldif"))


def setup_registry(path, setup_path, session_info, credentials, lp):
    """Setup the registry.
    
    :param path: Path to the registry database
    :param setup_path: Function that returns the path to a setup.
    :param session_info: Session information
    :param credentials: Credentials
    :param lp: Loadparm context
    """
    reg = registry.Registry()
    hive = registry.open_ldb(path, session_info=session_info, 
                         credentials=credentials, lp_ctx=lp)
    reg.mount_hive(hive, "HKEY_LOCAL_MACHINE")
    provision_reg = setup_path("provision.reg")
    assert os.path.exists(provision_reg)
    reg.diff_apply(provision_reg)


def setup_samdb_rootdse(samdb, setup_path, schemadn, domaindn, hostname, 
                        dnsdomain, realm, rootdn, configdn, netbiosname):
    """Setup the SamDB rootdse.

    :param samdb: Sam Database handle
    :param setup_path: Obtain setup path
    ...
    """
    setup_add_ldif(samdb, setup_path("provision_rootdse_add.ldif"), {
        "SCHEMADN": schemadn, 
        "NETBIOSNAME": netbiosname,
        "DNSDOMAIN": dnsdomain,
        "DEFAULTSITE": DEFAULTSITE,
        "REALM": realm,
        "DNSNAME": "%s.%s" % (hostname, dnsdomain),
        "DOMAINDN": domaindn,
        "ROOTDN": rootdn,
        "CONFIGDN": configdn,
        "VERSION": samba.version(),
        })
        

def setup_self_join(samdb, configdn, schemadn, domaindn, 
                    netbiosname, hostname, dnsdomain, machinepass, dnspass, 
                    realm, domainname, domainsid, invocationid, setup_path,
                    policyguid, hostguid=None):
    """Join a host to its own domain."""
    if hostguid is not None:
        hostguid_add = "objectGUID: %s" % hostguid
    else:
        hostguid_add = ""

    setup_add_ldif(samdb, setup_path("provision_self_join.ldif"), { 
              "CONFIGDN": configdn, 
              "SCHEMADN": schemadn,
              "DOMAINDN": domaindn,
              "INVOCATIONID": invocationid,
              "NETBIOSNAME": netbiosname,
              "DEFAULTSITE": DEFAULTSITE,
              "DNSNAME": "%s.%s" % (hostname, dnsdomain),
              "MACHINEPASS_B64": b64encode(machinepass),
              "DNSPASS_B64": b64encode(dnspass),
              "REALM": realm,
              "DOMAIN": domainname,
              "HOSTGUID_ADD": hostguid_add,
              "DNSDOMAIN": dnsdomain})
    setup_add_ldif(samdb, setup_path("provision_group_policy.ldif"), { 
              "POLICYGUID": policyguid,
              "DNSDOMAIN": dnsdomain,
              "DOMAINSID": str(domainsid),
              "DOMAINDN": domaindn})


def setup_samdb(path, setup_path, session_info, credentials, lp, 
                schemadn, configdn, domaindn, dnsdomain, realm, 
                netbiosname, message, hostname, rootdn, erase, 
                domainsid, aci, domainguid, policyguid, 
                domainname, fill, adminpass, krbtgtpass, 
                machinepass, hostguid, invocationid, dnspass,
                serverrole, ldap_backend=None, ldap_backend_type=None):
    """Setup a complete SAM Database.
    
    """

    # Also wipes the database
    setup_samdb_partitions(path, setup_path, schemadn=schemadn, configdn=configdn, 
                           domaindn=domaindn, message=message, lp=lp,
                           credentials=credentials, session_info=session_info,
                           hostname=hostname, netbiosname=netbiosname, 
                           dnsdomain=dnsdomain, realm=realm, rootdn=rootdn,
                           ldap_backend=ldap_backend, serverrole=serverrole,
                           ldap_backend_type=ldap_backend_type, erase=erase)

    samdb = SamDB(path, session_info=session_info, 
                  credentials=credentials, lp=lp)

    if fill == FILL_DRS:
       # We want to finish here, but setup the index before we do so
        message("Setting up sam.ldb index")
        samdb.load_ldif_file_add(setup_path("provision_index.ldif"))
        return samdb

    message("Pre-loading the Samba 4 and AD schema")
    samdb = SamDB(path, session_info=session_info, 
                  credentials=credentials, lp=lp)
    samdb.set_domain_sid(domainsid)
    if lp.get("server role") == "domain controller":
        samdb.set_invocation_id(invocationid)

    load_schema(setup_path, samdb, schemadn, netbiosname, configdn)

    samdb.transaction_start()
        
    try:
        message("Adding DomainDN: %s (permitted to fail)" % domaindn)
        setup_add_ldif(samdb, setup_path("provision_basedn.ldif"), {
            "DOMAINDN": domaindn,
            "ACI": aci,
            })

        message("Modifying DomainDN: " + domaindn + "")
        if domainguid is not None:
            domainguid_mod = "replace: objectGUID\nobjectGUID: %s\n-" % domainguid
        else:
            domainguid_mod = ""

        setup_modify_ldif(samdb, setup_path("provision_basedn_modify.ldif"), {
            "LDAPTIME": timestring(int(time.time())),
            "DOMAINSID": str(domainsid),
            "SCHEMADN": schemadn, 
            "NETBIOSNAME": netbiosname,
            "DEFAULTSITE": DEFAULTSITE,
            "CONFIGDN": configdn,
            "POLICYGUID": policyguid,
            "DOMAINDN": domaindn,
            "DOMAINGUID_MOD": domainguid_mod,
            })

        message("Adding configuration container (permitted to fail)")
        setup_add_ldif(samdb, setup_path("provision_configuration_basedn.ldif"), {
            "CONFIGDN": configdn, 
            "ACI": aci,
            "EXTENSIBLEOBJECT": "# no objectClass: extensibleObject for local ldb",
            })
        message("Modifying configuration container")
        setup_modify_ldif(samdb, setup_path("provision_configuration_basedn_modify.ldif"), {
            "CONFIGDN": configdn, 
            "SCHEMADN": schemadn,
            })

        message("Adding schema container (permitted to fail)")
        setup_add_ldif(samdb, setup_path("provision_schema_basedn.ldif"), {
            "SCHEMADN": schemadn,
            "ACI": aci,
            "EXTENSIBLEOBJECT": "# no objectClass: extensibleObject for local ldb"
            })
        message("Modifying schema container")
        setup_modify_ldif(samdb, 
            setup_path("provision_schema_basedn_modify.ldif"), {
            "SCHEMADN": schemadn,
            "NETBIOSNAME": netbiosname,
            "DEFAULTSITE": DEFAULTSITE,
            "CONFIGDN": configdn,
            })

        message("Setting up sam.ldb Samba4 schema")
        setup_add_ldif(samdb, setup_path("schema_samba4.ldif"), 
                       {"SCHEMADN": schemadn })
        message("Setting up sam.ldb AD schema")
        setup_add_ldif(samdb, setup_path("schema.ldif"), 
                       {"SCHEMADN": schemadn})

        message("Setting up sam.ldb configuration data")
        setup_add_ldif(samdb, setup_path("provision_configuration.ldif"), {
            "CONFIGDN": configdn,
            "NETBIOSNAME": netbiosname,
            "DEFAULTSITE": DEFAULTSITE,
            "DNSDOMAIN": dnsdomain,
            "DOMAIN": domainname,
            "SCHEMADN": schemadn,
            "DOMAINDN": domaindn,
            })

        message("Setting up display specifiers")
        setup_add_ldif(samdb, setup_path("display_specifiers.ldif"), 
                       {"CONFIGDN": configdn})

        message("Adding users container (permitted to fail)")
        setup_add_ldif(samdb, setup_path("provision_users_add.ldif"), {
            "DOMAINDN": domaindn})
        message("Modifying users container")
        setup_modify_ldif(samdb, setup_path("provision_users_modify.ldif"), {
            "DOMAINDN": domaindn})
        message("Adding computers container (permitted to fail)")
        setup_add_ldif(samdb, setup_path("provision_computers_add.ldif"), {
            "DOMAINDN": domaindn})
        message("Modifying computers container")
        setup_modify_ldif(samdb, setup_path("provision_computers_modify.ldif"), {
            "DOMAINDN": domaindn})
        message("Setting up sam.ldb data")
        setup_add_ldif(samdb, setup_path("provision.ldif"), {
            "DOMAINDN": domaindn,
            "NETBIOSNAME": netbiosname,
            "DEFAULTSITE": DEFAULTSITE,
            "CONFIGDN": configdn,
            })

        if fill == FILL_FULL:
            message("Setting up sam.ldb users and groups")
            setup_add_ldif(samdb, setup_path("provision_users.ldif"), {
                "DOMAINDN": domaindn,
                "DOMAINSID": str(domainsid),
                "CONFIGDN": configdn,
                "ADMINPASS_B64": b64encode(adminpass),
                "KRBTGTPASS_B64": b64encode(krbtgtpass),
                })

            if lp.get("server role") == "domain controller":
                message("Setting up self join")
                setup_self_join(samdb, configdn=configdn, schemadn=schemadn, 
                                domaindn=domaindn, invocationid=invocationid, 
                                dnspass=dnspass, netbiosname=netbiosname, 
                                dnsdomain=dnsdomain, realm=realm, 
                                machinepass=machinepass, domainname=domainname, 
                                domainsid=domainsid, policyguid=policyguid,
                                hostname=hostname, hostguid=hostguid, 
                                setup_path=setup_path)

    #We want to setup the index last, as adds are faster unindexed
        message("Setting up sam.ldb index")
        samdb.load_ldif_file_add(setup_path("provision_index.ldif"))
    except:
        samdb.transaction_cancel()
        raise

    samdb.transaction_commit()
    return samdb

FILL_FULL = "FULL"
FILL_NT4SYNC = "NT4SYNC"
FILL_DRS = "DRS"

def provision(lp, setup_dir, message, paths, session_info, 
              credentials, ldapbackend, samdb_fill=FILL_FULL, realm=None, rootdn=None,
              domain=None, hostname=None, hostip=None, domainsid=None, 
              hostguid=None, adminpass=None, krbtgtpass=None, domainguid=None, 
              policyguid=None, invocationid=None, machinepass=None, 
              dnspass=None, root=None, nobody=None, nogroup=None, users=None, 
              wheel=None, backup=None, aci=None, serverrole=None, erase=False,
              ldap_backend=None, ldap_backend_type=None):
    """Provision samba4
    
    :note: caution, this wipes all existing data!
    """

    def setup_path(file):
        return os.path.join(setup_dir, file)

    if domainsid is None:
        domainsid = security.random_sid()
    if policyguid is None:
        policyguid = uuid.random()
    if adminpass is None:
        adminpass = misc.random_password(12)
    if krbtgtpass is None:
        krbtgtpass = misc.random_password(12)
    if machinepass is None:
        machinepass  = misc.random_password(12)
    if dnspass is None:
        dnspass = misc.random_password(12)
    if root is None:
        root = findnss(pwd.getpwnam, "root")[0]
    if nobody is None:
        nobody = findnss(pwd.getpwnam, "nobody")[0]
    if nogroup is None:
        nogroup = findnss(grp.getgrnam, "nogroup", "nobody")[0]
    if users is None:
        users = findnss(grp.getgrnam, "users", "guest", "other", "unknown", 
                        "usr")[0]
    if wheel is None:
        wheel = findnss(grp.getgrnam, "wheel", "root", "staff", "adm")[0]
    if backup is None:
        backup = findnss(grp.getgrnam, "backup", "wheel", "root", "staff")[0]
    if aci is None:
        aci = "# no aci for local ldb"
    if serverrole is None:
        serverrole = lp.get("server role")
    if invocationid is None and serverrole == "domain controller":
        invocationid = uuid.random()

    if realm is None:
        realm = lp.get("realm")

    if lp.get("realm").upper() != realm.upper():
        raise Exception("realm '%s' in smb.conf must match chosen realm '%s'" %
                (lp.get("realm"), realm))

    ldapi_url = "ldapi://%s" % urllib.quote(paths.s4_ldapi_path, safe="")
    
    if ldap_backend == "ldapi":
    	# provision-backend will set this path suggested slapd command line / fedorads.inf
    	ldap_backend = "ldapi://" % urllib.quote(os.path.join(lp.get("private dir"), "ldap", "ldapi"), safe="")

    assert realm is not None
    realm = realm.upper()

    if hostname is None:
        hostname = gethostname().split(".")[0].lower()

    if hostip is None:
        hostip = gethostbyname(hostname)

    netbiosname = hostname.upper()
    if not valid_netbios_name(netbiosname):
        raise InvalidNetbiosName(netbiosname)

    dnsdomain    = realm.lower()
    if serverrole == "domain controller":
	domaindn     = "DC=" + dnsdomain.replace(".", ",DC=")
        if domain is None:
            domain = lp.get("workgroup")
    
        if lp.get("workgroup").upper() != domain.upper():
            raise Error("workgroup '%s' in smb.conf must match chosen domain '%s'",
                lp.get("workgroup"), domain)

        assert domain is not None
        domain = domain.upper()
        if not valid_netbios_name(domain):
            raise InvalidNetbiosName(domain)

    else:
    	domaindn = "CN=" + netbiosname
    	domain = netbiosname
    	
    if rootdn is None:
       rootdn       = domaindn
       
    configdn     = "CN=Configuration," + rootdn
    schemadn     = "CN=Schema," + configdn

    message("set DOMAIN SID: %s" % str(domainsid))
    message("Provisioning for %s in realm %s" % (domain, realm))
    message("Using administrator password: %s" % adminpass)

    assert paths.smbconf is not None

    # only install a new smb.conf if there isn't one there already
    if not os.path.exists(paths.smbconf):
        message("Setting up smb.conf")
        if serverrole == "domain controller":
            smbconfsuffix = "dc"
        elif serverrole == "member":
            smbconfsuffix = "member"
        else:
            assert "Invalid server role setting: %s" % serverrole
        setup_file(setup_path("provision.smb.conf.%s" % smbconfsuffix), 
                   paths.smbconf, {
            "HOSTNAME": hostname,
            "DOMAIN_CONF": domain,
            "REALM_CONF": realm,
            "SERVERROLE": serverrole,
            "NETLOGONPATH": paths.netlogon,
            "SYSVOLPATH": paths.sysvol,
            })
        lp.reload()

    # only install a new shares config db if there is none
    if not os.path.exists(paths.shareconf):
        message("Setting up share.ldb")
        share_ldb = Ldb(paths.shareconf, session_info=session_info, 
                        credentials=credentials, lp=lp)
        share_ldb.load_ldif_file_add(setup_path("share.ldif"))

     
    message("Setting up secrets.ldb")
    secrets_ldb = setup_secretsdb(paths.secrets, setup_path, 
                                  session_info=session_info, 
                                  credentials=credentials, lp=lp)

    message("Setting up the registry")
    setup_registry(paths.hklm, setup_path, session_info, 
                   credentials=credentials, lp=lp)

    message("Setting up templates db")
    setup_templatesdb(paths.templates, setup_path, session_info=session_info, 
                      credentials=credentials, lp=lp)

    samdb = setup_samdb(paths.samdb, setup_path, session_info=session_info, 
                        credentials=credentials, lp=lp, schemadn=schemadn, 
                        configdn=configdn, domaindn=domaindn,
                        dnsdomain=dnsdomain, netbiosname=netbiosname, 
                        realm=realm, message=message, hostname=hostname, 
                        rootdn=rootdn, erase=erase, domainsid=domainsid, 
                        aci=aci, domainguid=domainguid, policyguid=policyguid, 
                        domainname=domain, fill=samdb_fill, 
                        adminpass=adminpass, krbtgtpass=krbtgtpass,
                        hostguid=hostguid, invocationid=invocationid, 
                        machinepass=machinepass, dnspass=dnspass,
                        serverrole=serverrole, ldap_backend=ldap_backend, 
                        ldap_backend_type=ldap_backend_type)

    if lp.get("server role") == "domain controller":
       policy_path = os.path.join(paths.sysvol, dnsdomain, "Policies", 
                                  "{" + policyguid + "}")
       os.makedirs(policy_path, 0755)
       os.makedirs(os.path.join(policy_path, "Machine"), 0755)
       os.makedirs(os.path.join(policy_path, "User"), 0755)
       if not os.path.isdir(paths.netlogon):
            os.makedirs(paths.netlogon, 0755)
       secrets_ldb = Ldb(paths.secrets, session_info=session_info, 
                         credentials=credentials, lp=lp)
       secretsdb_become_dc(secrets_ldb, setup_path, domain=domain, realm=realm,
                           netbiosname=netbiosname, domainsid=domainsid, 
                           keytab_path=paths.keytab, samdb_url=paths.samdb, 
                           dns_keytab_path=paths.dns_keytab, dnspass=dnspass, 
                           machinepass=machinepass, dnsdomain=dnsdomain)

    if samdb_fill == FILL_FULL:
        setup_name_mappings(samdb, str(domainsid), domaindn, root=root, 
                            nobody=nobody, nogroup=nogroup, wheel=wheel, 
                            users=users, backup=backup)
   
        message("Setting up sam.ldb rootDSE marking as synchronized")
        setup_modify_ldif(samdb, setup_path("provision_rootdse_modify.ldif"))

    message("Setting up phpLDAPadmin configuration")
    create_phpldapadmin_config(paths.phpldapadminconfig, setup_path, 
                               ldapi_url)

    message("Please install the phpLDAPadmin configuration located at %s into /etc/phpldapadmin/config.php" % paths.phpldapadminconfig)

    if lp.get("server role") == "domain controller":
        samdb = SamDB(paths.samdb, session_info=session_info, 
                      credentials=credentials, lp=lp)

        domainguid = samdb.searchone(basedn=domaindn, attribute="objectGUID")
        assert isinstance(domainguid, str)
        hostguid = samdb.searchone(basedn=domaindn, attribute="objectGUID",
                expression="(&(objectClass=computer)(cn=%s))" % hostname,
                scope=SCOPE_SUBTREE)
        assert isinstance(hostguid, str)

        message("Setting up DNS zone: %s" % dnsdomain)
        create_zone_file(paths.dns, setup_path, samdb, 
                      hostname=hostname, hostip=hostip, dnsdomain=dnsdomain,
                      domaindn=domaindn, dnspass=dnspass, realm=realm, 
                      domainguid=domainguid, hostguid=hostguid)
        message("Please install the zone located in %s into your DNS server" % paths.dns)

    return domaindn


def create_phpldapadmin_config(path, setup_path, ldapi_uri):
    """Create a PHP LDAP admin configuration file.

    :param path: Path to write the configuration to.
    :param setup_path: Function to generate setup paths.
    """
    setup_file(setup_path("phpldapadmin-config.php"), path, 
            {"S4_LDAPI_URI": ldapi_uri})


def create_zone_file(path, setup_path, samdb, dnsdomain, domaindn, 
                  hostip, hostname, dnspass, realm, domainguid, hostguid):
    """Write out a DNS zone file, from the info in the current database.
    
    :param path: Path of the new file.
    :param setup_path": Setup path function.
    :param samdb: SamDB object
    :param dnsdomain: DNS Domain name
    :param domaindn: DN of the Domain
    :param hostip: Local IP
    :param hostname: Local hostname
    :param dnspass: Password for DNS
    :param realm: Realm name
    :param domainguid: GUID of the domain.
    :param hostguid: GUID of the host.
    """
    assert isinstance(domainguid, str)

    setup_file(setup_path("provision.zone"), path, {
            "DNSPASS_B64": b64encode(dnspass),
            "HOSTNAME": hostname,
            "DNSDOMAIN": dnsdomain,
            "REALM": realm,
            "HOSTIP": hostip,
            "DOMAINGUID": domainguid,
            "DATESTRING": time.strftime("%Y%m%d%H"),
            "DEFAULTSITE": DEFAULTSITE,
            "HOSTGUID": hostguid,
        })


def load_schema(setup_path, samdb, schemadn, netbiosname, configdn):
    """Load schema.
    
    :param samdb: Load a schema into a SamDB.
    :param setup_path: Setup path function.
    :param schemadn: DN of the schema
    :param netbiosname: NetBIOS name of the host.
    :param configdn: DN of the configuration
    """
    schema_data = open(setup_path("schema.ldif"), 'r').read()
    schema_data += open(setup_path("schema_samba4.ldif"), 'r').read()
    schema_data = substitute_var(schema_data, {"SCHEMADN": schemadn})
    head_data = open(setup_path("provision_schema_basedn_modify.ldif"), 'r').read()
    head_data = substitute_var(head_data, {
                    "SCHEMADN": schemadn,
                    "NETBIOSNAME": netbiosname,
                    "CONFIGDN": configdn,
                    "DEFAULTSITE": DEFAULTSITE
    })
    samdb.attach_schema_from_ldif(head_data, schema_data)
<|MERGE_RESOLUTION|>--- conflicted
+++ resolved
@@ -198,12 +198,6 @@
     paths.samdb = os.path.join(private_dir, lp.get("sam database") or "samdb.ldb")
     paths.secrets = os.path.join(private_dir, lp.get("secrets database") or "secrets.ldb")
     paths.templates = os.path.join(private_dir, "templates.ldb")
-<<<<<<< HEAD
-    paths.keytab = os.path.join(private_dir, "secrets.keytab")
-    paths.dns_keytab = "dns.keytab"
-=======
-
->>>>>>> 5d55aa99
     paths.dns = os.path.join(private_dir, dnsdomain + ".zone")
     paths.winsdb = os.path.join(private_dir, "wins.ldb")
     paths.s4_ldapi_path = os.path.join(private_dir, "ldapi")
